import asyncio
import base64
import io
import json
import logging
import os
import re
import string
import sys
import time
import tomllib
import zipfile
from dataclasses import dataclass
from datetime import date
from datetime import timezone
from logging import StreamHandler
from logging.handlers import RotatingFileHandler
from typing import List
from urllib.parse import unquote

import aiofiles
import aiofiles.tempfile
import aiohttp
import aiohttp_retry
import piexif as piexif
import requests
import unicodedata
from PIL import Image
from aiohttp_retry import ExponentialRetry
from aiohttp_retry import RetryClient
from dateutil import parser as dateutil_parser
from dotenv import load_dotenv
from requests.adapters import HTTPAdapter
from urllib3 import Retry


@dataclass
class BingCreatorImage:
    """
    This class is used to represent a single image and its properties.
    """
    image_link: str
    prompt: str
    collection_name: str
    thumbnail_link: str
    page_url: str
    index: str
    creation_date: str = None


class BingCreatorImageDownload:
    """
    This class is used to download all images from the supplied collections.
    It gathers all the necessary data from the collections and downloads the images from them.
    """

    def __init__(self):
        self.__images: List[BingCreatorImage] = []
        self.image_count = 0

    async def run(self):
        """
        High level method that serves as the entry point.
        :return: None
        """
        self.__images = self.__gather_image_data()
        self.image_count = len(self.__images)
        await self.__set_creation_dates()
        await self.__download_and_zip_images()

    @staticmethod
    def __gather_image_data() -> List[BingCreatorImage]:
        """
        Gathers all necessary data for each image from all collections.
        :return: A list containing :class:`BingCreatorImage` objects.
        :rtype: List[BingCreatorImage]
        """
        logging.info(f"Fetching metadata of collections...")
        header = {
            "Content-Type": "application/json",
            "cookie": os.getenv('COOKIE'),
            "sid": "0"
        }
        body = {
            "collectionItemType": "all",
            "maxItemsToFetch": 10000,
            "shouldFetchMetadata": True
        }
        response = BingCreatorNetworkUtility.create_session().post(
            url='https://www.bing.com/mysaves/collections/get?sid=0',
            headers=header,
            data=json.dumps(body)
        )
        if response.status_code == 200:
            collection_dict = response.json()
            if len(collection_dict['collections']) == 0:
                raise Exception('No collections were found for the given cookie.')
            gathered_image_data = []
            for collection in collection_dict['collections']:
                if BingCreatorImageValidator.should_add_collection_to_images(collection):
                    with open('collection_dict_dump_debug.json', 'w') as f:
                        f.write(json.dumps(collection))
                    for index, item in enumerate(collection['collectionPage']['items']):
                        if BingCreatorImageValidator.should_add_item_to_images(item):
                            custom_data = json.loads(item['content']['customData'])
                            image_page_url = custom_data['PageUrl']
                            image_link = custom_data['MediaUrl']
                            image_prompt = custom_data['ToolTip']
                            date_modified = item['dateModified']
                            collection_name = collection['title']
                            thumbnail_raw = item['content']['thumbnails'][0]['thumbnailUrl']
                            thumbnail_link = re.match('^[^&]+', thumbnail_raw).group(0)
                            pattern = r'Image \d of \d$'
                            image_prompt = re.sub(pattern, '', image_prompt)
<<<<<<< HEAD
                            image = BingCreatorImage(
                                image_link=image_link,
                                prompt=image_prompt,
                                collection_name=collection_name,
                                thumbnail_link=thumbnail_link,
                                page_url=image_page_url,
                                index=str((index + 1)).zfill(4)
                            )
                            gathered_image_data.append(image)
=======
                            image_dict = {
                                'image_link': image_link,
                                'image_prompt': image_prompt,
                                'collection_name': collection_name,
                                'thumbnail_link': thumbnail_link,
                                'image_page_url': image_page_url,
                                'index': str((index + 1)).zfill(4),
                                'date_modified': date_modified,
                            }
                            gathered_image_data.append(image_dict)
>>>>>>> aa3066f7
            return gathered_image_data
        else:
            raise Exception(f"Fetching collection failed with Error code"
                            f"{response.status_code}: {response.reason};{response.text}")

    async def __download_and_zip_images(self) -> None:
        """
        Downloads all images from the gathered image data and zips them.
        :return: None
        """
        logging.info(f"Starting download of {len(self.__images)} images.")
        with zipfile.ZipFile(f"bing_images_{date.today()}.zip", "w") as zip_file:
            async with aiofiles.tempfile.TemporaryDirectory('wb') as temp_dir:
                tasks = [
                    self.__download_and_save_image(image, temp_dir)
                    for image
                    in self.__images
                ]
                file_names = await asyncio.gather(*tasks)
                file_names = list(filter(None, file_names))
                for file_name, collection_name in file_names:
                    file_name: str
                    zip_file.write(file_name, arcname=os.path.join(collection_name, os.path.basename(file_name)))

    @staticmethod
    async def __download_and_save_image(
            image: BingCreatorImage,
            temp_dir: aiofiles.tempfile.TemporaryDirectory) -> tuple:
        """
        Downloads an image using the links in the supplied image.
        :param image: :class:`BingCreatorImage` containing the necessary properties.
        :param temp_dir: The directory to save files to before zipping.
        :return: The filename and collection name of the downloaded file.
        """
        try:
            async with aiohttp.ClientSession() as session:
                async with BingCreatorNetworkUtility.create_retry_client(session).get(
                        image.image_link) as response:
                    logging.info(f"Downloading image from: {image.image_link}")
                    if response.status == 200:
                        filename_image_prompt = await BingCreatorImageUtility.slugify(image.prompt)
                        if config['filename']['use_local_time_zone']:
                            creation_date = dateutil_parser.parse(image.creation_date) \
                                .astimezone() \
                                .strftime('%Y-%m-%dT%H%M%z')
                        else:
                            creation_date = image.creation_date
                        file_name_substitute_dict = {
                            'date': creation_date,
                            'index': image.index,
                            'prompt': filename_image_prompt[:50],
                            'sep': '_'
                        }
                        template = string.Template(config['filename']['filename_pattern'])
                        file_name_formatted = template.safe_substitute(file_name_substitute_dict)
                        filename = f"{temp_dir}{os.sep}{file_name_formatted}.jpg"

                        async with aiofiles.open(filename, "wb") as f:
                            await f.write(await response.read())

                        await BingCreatorImageUtility.add_exif_metadata(image, filename)

                        return filename, image.collection_name
                    else:
                        logging.warning(f"Failed to download {image.image_link} "
                                        f"for Reason: {response.status}: {response.reason}-> "
                                        f"Retrying with thumbnail {image.thumbnail_link}")
                        async with BingCreatorNetworkUtility.create_retry_client(session).get(
                                image.thumbnail_link) as thumbnail_response:
                            if thumbnail_response.status == 200:
                                filename_image_prompt = await BingCreatorImageUtility.slugify(
                                    image.prompt
                                )
                                if config['filename']['use_local_time_zone']:
                                    creation_date = dateutil_parser.parse(image.creation_date) \
                                        .astimezone() \
                                        .strftime('%Y-%m-%dT%H%M%z')
                                else:
                                    creation_date = image.creation_date
                                file_name_substitute_dict = {
                                    'date': creation_date,
                                    'index': image.index,
                                    'prompt': filename_image_prompt[:50],
                                    'sep': '_'
                                }
                                template = string.Template(config['filename']['filename_pattern'])
                                file_name_formatted = template.safe_substitute(file_name_substitute_dict)
                                filename = f"{temp_dir}{os.sep}{file_name_formatted}_T.jpg"

                                async with aiofiles.open(filename, "wb") as f:
                                    await f.write(await thumbnail_response.read())

                                await BingCreatorImageUtility.add_exif_metadata(image, filename)

                                return filename, image.collection_name
                            else:
                                logging.warning(f"Failed to download {image.thumbnail_link} "
                                                f"for Reason: {thumbnail_response.status}: {thumbnail_response.reason}")
        except Exception as e:
            logging.exception(e)

    async def __set_creation_dates(self) -> None:
        """
        Sets the creation date for each image.
        :return: None
        """
        tasks = [
            BingCreatorImageUtility.set_creation_date(image)
            for image
            in self.__images
        ]
        await asyncio.gather(*tasks)


class BingCreatorImageUtility:
    """
    Contains functions that don't need a class instance.
    """

    @staticmethod
    async def extract_set_and_image_id(url: str) -> dict:
        """
        Extracts the image set and image id from the image page url.
        :param url: The image page url i.e. https://www.bing.com/images/create/$prompt/$imageSetId?id=$imageId.
        :return: A dictionary containing the image_set_id and image_id.
        """
        pattern = r"(?P<image_set_id>(?<=\/)(?:\d\-)?[a-f0-9]{32})(?:\?id=)(?P<image_id>(?<=\?id=)[^&]+)"
        result = re.search(pattern, url)
        image_set_id = result.group('image_set_id')
        image_id = result.group('image_id')
        id_dict = {'image_set_id': image_set_id, 'image_id': image_id}

        return id_dict

    @staticmethod
    async def set_creation_date(image: BingCreatorImage) -> None:
        """
        Fetches and sets the creation date for the image.
        :param image: :class:`BingCreatorImage` object to set the `creation_date` value for.
        :return: None
        """
        extracted_ids = await BingCreatorImageUtility.extract_set_and_image_id(image.page_url)
        image_set_id = extracted_ids['image_set_id']
        image_id = extracted_ids['image_id']
        request_url = f"https://www.bing.com/images/create/detail/async/{image_set_id}/?imageId={image_id}"

        async with aiohttp.ClientSession() as session:
            async with BingCreatorNetworkUtility.create_retry_client(session).get(request_url) as response:
                if response.status == 200:
                    data = await response.json()
                    if 'value' in data:
                        images = data['value']
                        decoded_image_id = unquote(image_id)
                        response_image_list = [img for img in images if img['imageId'] == decoded_image_id]
                        response_image = images[0] if len(response_image_list) == 0 else response_image_list[0]
                        creation_date_string = response_image['datePublished']
                    else:
                        creation_date_string = image_dict['date_modified']
                    creation_date_object = dateutil_parser.parse(creation_date_string).astimezone(timezone.utc)
                    creation_date_string_formatted = creation_date_object.strftime('%Y-%m-%dT%H%MZ')
                    image.creation_date = creation_date_string_formatted
                else:
                    logging.error(f"Failed to get detailed information for image: {image.page_url} "
                                  f"for Reason: {response.status}: {response.reason}.")
                    image.creation_date = dateutil_parser.parse(date.today().isoformat()) \
                        .astimezone() \
                        .strftime('%Y-%m-%dT%H%M%z')

    @staticmethod
    async def add_exif_metadata(image: BingCreatorImage, filename: str) -> None:
        """
        Adds the prompt, image link, thumbnail link and creation date to the image as EXIF metadata.
        :param image: :class:`BingCreatorImage` object containing the properties to save.
        :param filename: The name of the image file to which the metadata will be added.
        :return: None
        """
        with open(filename, 'rb') as img:
            exif_dict = piexif.load(img.read())
            user_comment = {
                'prompt': image.prompt,
                'image_link': image.image_link,
                'thumbnail_link': image.thumbnail_link,
                'creation_date': image.creation_date
            }
            user_comment_bytes = json.dumps(user_comment, ensure_ascii=False).encode("utf-8")
            exif_dict['Exif'][piexif.ExifIFD.UserComment] = user_comment_bytes
            exif_bytes = piexif.dump(exif_dict)
            piexif.insert(exif_bytes, filename)

    @staticmethod
    async def slugify(text: str) -> str:
        """
        Convert spaces or repeated dashes to single dashes. Remove characters that aren't alphanumerics,
        underscores, or hyphens. Convert to lowercase. Also strip leading and
        trailing whitespace, dashes, and underscores.
        Source: https://github.com/django/django/blob/main/django/utils/text.py
        :param text: The text that should be normalized.
        :return: The normalized text.
        """
        text = (
            unicodedata.normalize("NFKD", text).encode("ascii", "ignore").decode("ascii")
        )
        text = re.sub(r"[^\w\s-]", "", text.lower())
        return re.sub(r"[-\s]+", "-", text).strip("-_")


class BingCreatorNetworkUtility:
    """
    Different request related functions.
    """

    @staticmethod
    def create_session() -> requests.Session:
        """
        Create a new request.Session with retry.
        :return: A new request.Session with retry.
        """
        session = requests.session()
        statuses = {x for x in range(100, 600) if x != 200}
        retries = Retry(total=5, backoff_factor=1, status_forcelist=statuses)
        session.mount('http://', HTTPAdapter(max_retries=retries))

        return session

    @staticmethod
    def create_retry_client(session: aiohttp.ClientSession) -> aiohttp_retry.RetryClient:
        """
        Creates a retry client used for making requests to the different APIs.
        :param session: Session to use in the retry client.
        :return: The created retry client.
        """
        statuses = {x for x in range(100, 600) if x != 200}
        retry_options = ExponentialRetry(statuses=statuses)
        retry_client = RetryClient(client_session=session, retry_options=retry_options)

        return retry_client

    @staticmethod
    async def should_retry_add_collection(response: aiohttp.ClientResponse) -> bool:
        """
        Callback functions for the collections API for retrying.
        :param response: The response to evaluate.
        :return: Whether the request should be retried or not.
        """
        invalid_response = response.content_type != 'application/json'
        if not invalid_response:
            response_json = await response.json()
            invalid_response = not response_json['isSuccess']
        if invalid_response:
            pass
        return invalid_response


class BingCreatorImageValidator:
    """
    Used to evaluate if different data should be considered for download.
    """

    @staticmethod
    def should_add_collection_to_images(_collection: dict) -> bool:
        """
        Checks if a collection should be considered for download
        by checking the included collections and necessary keys.
        :param _collection: Collection to determine for download.
        :return: Whether the collection should be added or not.
        """
        if 'collectionPage' in _collection and 'items' in _collection['collectionPage']:
            collections_to_include = config['collection']['collections_to_include']
            if len(collections_to_include) == 0:
                return True
            else:
                return (('knownCollectionType' in _collection and 'Saved Images' in collections_to_include)
                        or _collection['title'] in collections_to_include)
        else:
            return False

    @staticmethod
    def should_add_item_to_images(_item: dict) -> bool:
        """
        Checks for the necessary keys in the item and returns whether they are present.
        :param _item: Item to consider for download.
        :return: Whether the item dictionary is valid for download.
        """
        valid_item_root = 'content' in _item and 'customData' in _item['content']
        if valid_item_root:
            custom_data = _item['content']['customData']
            valid_custom_data = 'MediaUrl' in custom_data and 'ToolTip' in custom_data
            return valid_custom_data
        else:
            return False


class BingCreatorCollectionImport:
    """
    This class is still WIP, but is used in the future to allow imports of collections from the collection_dict.
    """

    def __init__(self, collection_dict_filename):
        with open(collection_dict_filename, 'r') as f:
            self.__collection_dict = json.load(f)

    async def gather_images_to_collection(self) -> None:
        """
        Adds images from the collection_dict to a specified collection.
        Semaphore to prevent issues from overloading API like getting no backend response.
        :return: None
        """
        logging.info("Creating thumbnails...")
        item_list = await self.__construct_item_list()
        logging.info(f"Adding {len(item_list)} items to the collection...")
        semaphore = asyncio.Semaphore(10)
        tasks = [self.add_image_to_collection(item, semaphore) for item in item_list]
        await asyncio.gather(*tasks)

    @staticmethod
    async def add_image_to_collection(item: dict, semaphore: asyncio.locks.Semaphore) -> None:
        """
        Adds a single image to the specified collection. The specified collection is hardcoded for now.
        :param item: The image from the collection_dict formatted for this request.
        :param semaphore: Used to regulate the maximum number of concurrent tasks.
        :return: None
        """
        async with semaphore:
            header = {
                "content-type": "application/json",
                "cookie": os.getenv('COOKIE'),
                "sid": "0"
            }
            body = {
                "Items": [item],
                "TargetCollection": {
                    "CollectionId": "3a165902d3a64b6c8f05f52ea2b830ee"
                }
            }
            async with (aiohttp.ClientSession() as session):
                retry_client = BingCreatorNetworkUtility.create_retry_client(session)
                retry_client.retry_options.evaluate_response_callback = \
                    BingCreatorNetworkUtility.should_retry_add_collection
                async with retry_client.post(
                        url='https://www.bing.com/mysaves/collections/items/add?sid=0',
                        headers=header,
                        data=json.dumps(body)
                ) as response:
                    logging.info(f"Adding image {item['ClickThroughUrl']} to the collection.")
                    try:
                        response_json = await response.json()
                    except requests.JSONDecodeError:
                        raise Exception(f"The request to add the item to the collection was unsuccessful:"
                                        f"{response.status}")
                    if response.status != 200 or not response_json['isSuccess']:
                        raise Exception(f"Adding item to collection failed with following response:"
                                        f"{response_json} for item:{item['ClickThroughUrl']}")

    async def __construct_item_list(self) -> list[dict]:
        """
        Creates a list of the images that should be added to the new collection in the required format.
        :return: A list of item dictionaries.
        """
        tasks = [BingCreatorCollectionImport.__convert_item_to_request_format(item['content'])
                 for collection in self.__collection_dict['collections']
                 if BingCreatorImageValidator.should_add_collection_to_images(collection)
                 for item in collection['collectionPage']['items']
                 if BingCreatorImageValidator.should_add_item_to_images(item)]
        items = await asyncio.gather(*tasks)

        return list(items)

    @staticmethod
    async def __convert_item_to_request_format(item: dict) -> dict:
        """
        Formats the item to fit the request format by changing the keys and fetching the thumbnail.
        The thumbnail size is hardcoded for now, as larger resolutions led to issues.
        :param item: Original item dictionary from collection_dict.
        :return: A new item dictionary in the required format.
        """
        thumbnail_raw = item['thumbnails'][0]['thumbnailUrl']
        thumbnail_pattern = r"(?P<raw_link>^[^&]+)&w=(?P<width>\d+)&h=(?P<height>\d+)"
        thumbnail_groups = re.search(thumbnail_pattern, thumbnail_raw)
        thumbnail_link = thumbnail_groups.group('raw_link')
        thumbnail_base64 = await BingCreatorCollectionImport.__get_thumbnail_base64(thumbnail_link)

        pattern = r'Image \d of \d$'
        title = re.sub(pattern, '', item['title'])
        custom_data = json.loads(item['customData'])
        custom_data['ToolTip'] = re.sub(pattern, '', custom_data['ToolTip'])
        item_dict = {
            "Title": title,
            "ClickThroughUrl": item['url'],
            "ContentId": item['contentId'],
            "ItemTagPath": item['itemTagPath'],
            "ThumbnailInfo": [{
                "Thumbnail": f"data:image/jpeg;base64,{thumbnail_base64}",
                "Width": 468,
                "Height": 468
            }],
            "CustomData": json.dumps(custom_data)
        }

        return item_dict

    @staticmethod
    async def __get_thumbnail_base64(thumbnail_url: str) -> str:
        """
        Gets the thumbnail from the url, resizes it and converts it to base64 for later usage.
        :param thumbnail_url: Url to fetch thumbnail from.
        :return: The fetched and resized thumbnail in base64.
        """
        async with aiohttp.ClientSession() as session:
            async with BingCreatorNetworkUtility.create_retry_client(session).get(thumbnail_url) as response:
                thumbnail_content = await response.read()
                img = Image.open(io.BytesIO(thumbnail_content))
                img.thumbnail((468, 468))
                buffered = io.BytesIO()
                img.save(buffered, format="JPEG")
                thumbnail_base64 = str(base64.b64encode(buffered.getvalue()).decode('utf-8'))

        return thumbnail_base64


async def main() -> None:
    """
    Entry point for the program. Calls all high level functionality.
    :return: None
    """
    start = time.time()
    image_download = BingCreatorImageDownload()
    await image_download.run()
    end = time.time()
    elapsed = end - start
    logging.info(f"Finished downloading {image_download.image_count} images in"
                 f" {round(elapsed, 2)} seconds.\n")


def init_logging() -> None:
    """
    Initializes logging for the program.
    :return: None
    """
    logging.getLogger("urllib3").setLevel(logging.WARNING)
    logging.getLogger("asyncio").setLevel(logging.WARNING)
    logging.getLogger("aiohttp_retry").setLevel(logging.WARNING)

    log_level = logging.DEBUG if config['debug']['debug'] else logging.INFO
    log_format = "%(asctime)s %(levelname)s %(message)s"
    logging.basicConfig(
        format=log_format,
        level=log_level,
        handlers=[StreamHandler(sys.stdout)]
    )

    if config['debug']['use_log_file']:
        file_handler = RotatingFileHandler(
            config['debug']['debug_filename'],
            maxBytes=1000000,
            backupCount=1)
        file_handler.setLevel(log_level)
        file_handler.setFormatter(logging.Formatter(log_format))
        logging.getLogger().addHandler(file_handler)


if __name__ == "__main__":
    load_dotenv()
    with open('config.toml', 'rb') as cfg_file:
        config = tomllib.load(cfg_file)
    init_logging()
    asyncio.run(main())<|MERGE_RESOLUTION|>--- conflicted
+++ resolved
@@ -45,6 +45,7 @@
     thumbnail_link: str
     page_url: str
     index: str
+    date_modified: str
     creation_date: str = None
 
 
@@ -112,28 +113,16 @@
                             thumbnail_link = re.match('^[^&]+', thumbnail_raw).group(0)
                             pattern = r'Image \d of \d$'
                             image_prompt = re.sub(pattern, '', image_prompt)
-<<<<<<< HEAD
                             image = BingCreatorImage(
                                 image_link=image_link,
                                 prompt=image_prompt,
                                 collection_name=collection_name,
                                 thumbnail_link=thumbnail_link,
                                 page_url=image_page_url,
-                                index=str((index + 1)).zfill(4)
+                                index=str((index + 1)).zfill(4),
+                                date_modified=date_modified
                             )
                             gathered_image_data.append(image)
-=======
-                            image_dict = {
-                                'image_link': image_link,
-                                'image_prompt': image_prompt,
-                                'collection_name': collection_name,
-                                'thumbnail_link': thumbnail_link,
-                                'image_page_url': image_page_url,
-                                'index': str((index + 1)).zfill(4),
-                                'date_modified': date_modified,
-                            }
-                            gathered_image_data.append(image_dict)
->>>>>>> aa3066f7
             return gathered_image_data
         else:
             raise Exception(f"Fetching collection failed with Error code"
@@ -291,7 +280,7 @@
                         response_image = images[0] if len(response_image_list) == 0 else response_image_list[0]
                         creation_date_string = response_image['datePublished']
                     else:
-                        creation_date_string = image_dict['date_modified']
+                        creation_date_string = image.date_modified
                     creation_date_object = dateutil_parser.parse(creation_date_string).astimezone(timezone.utc)
                     creation_date_string_formatted = creation_date_object.strftime('%Y-%m-%dT%H%MZ')
                     image.creation_date = creation_date_string_formatted
